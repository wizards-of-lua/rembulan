/*
 * Copyright 2016 Miroslav Janíček
 *
 * Licensed under the Apache License, Version 2.0 (the "License");
 * you may not use this file except in compliance with the License.
 * You may obtain a copy of the License at
 *
 *     http://www.apache.org/licenses/LICENSE-2.0
 *
 * Unless required by applicable law or agreed to in writing, software
 * distributed under the License is distributed on an "AS IS" BASIS,
 * WITHOUT WARRANTIES OR CONDITIONS OF ANY KIND, either express or implied.
 * See the License for the specific language governing permissions and
 * limitations under the License.
 */

package net.sandius.rembulan.lib.impl;

<<<<<<< HEAD
import net.sandius.rembulan.Conversions;
import net.sandius.rembulan.LuaRuntimeException;
=======
import net.sandius.rembulan.ByteString;
>>>>>>> faff8f33
import net.sandius.rembulan.StateContext;
import net.sandius.rembulan.Table;
import net.sandius.rembulan.TableFactory;
import net.sandius.rembulan.env.RuntimeEnvironment;
import net.sandius.rembulan.env.RuntimeEnvironments;
import net.sandius.rembulan.impl.UnimplementedFunction;
import net.sandius.rembulan.lib.Lib;
import net.sandius.rembulan.lib.LoaderProvider;
import net.sandius.rembulan.lib.ModuleLib;
import net.sandius.rembulan.runtime.Dispatch;
import net.sandius.rembulan.runtime.ExecutionContext;
import net.sandius.rembulan.runtime.LuaFunction;
import net.sandius.rembulan.runtime.ResolvedControlThrowable;
import net.sandius.rembulan.runtime.UnresolvedControlThrowable;

import java.util.Objects;
import java.util.ServiceConfigurationError;
import java.util.ServiceLoader;

public class DefaultModuleLib extends ModuleLib {

	private final StateContext context;
	private final Table env;

	private final Table libTable;
	private final Table loaded;
	private final Table preload;

	private final LuaFunction require;

	private final LuaFunction _loadlib;
	private final LuaFunction _searchpath;

	/**
	 * Constructs a new instance of the default module library.
	 *
	 * @param context  state context to use by the library, must not be {@code null}
	 * @param runtimeEnvironment  runtime environment passed to instantiated libraries, must not be {@code null}
	 * @param env  the global table passed to the instantiated libraries, must not be {@code null}
	 * @param classLoader  class loader used for instantiating libraries, must not be {@code null}
	 */
	public DefaultModuleLib(StateContext context, RuntimeEnvironment runtimeEnvironment, Table env, ClassLoader classLoader) {
		this.context = Objects.requireNonNull(context);
		this.env = Objects.requireNonNull(env);
		Objects.requireNonNull(runtimeEnvironment);
		Objects.requireNonNull(classLoader);

		this.libTable = context.newTable();
		this.loaded = context.newTable();
		this.preload = context.newTable();
		Table searchers = context.newTable();

		libTable.rawset("loaded", loaded);
		libTable.rawset("preload", preload);
		libTable.rawset("searchers", searchers);

		// initialise searchers
		searchers.rawset(1, new PreloadSearcher(preload));
		searchers.rawset(2, new LoaderProviderServiceLoaderSearcher(runtimeEnvironment, env, classLoader));

		this.require = new Require();

		this._loadlib = new UnimplementedFunction("package.loadlib");
		this._searchpath = new UnimplementedFunction("package.searchpath");
	}

	/**
	 * Constructs a new instance of the default module library.
	 *
	 * <b>Deprecated:</b> breaks sandboxing.
	 * Use {@link DefaultModuleLib#DefaultModuleLib(StateContext, RuntimeEnvironment, Table, ClassLoader)}
	 * instead.
	 *
	 * @param context  state context, must not be {@code null}
	 * @param env  the global table, must not be {@code null}
	 */
	@Deprecated
	public DefaultModuleLib(StateContext context, Table env) {
		this(context, RuntimeEnvironments.system(), env, ClassLoader.getSystemClassLoader());
	}

	@Override
	public Table toTable(TableFactory tableFactory) {
		return libTable;
	}

	@Override
	public void postInstall(StateContext context, Table env, Table libTable) {
		loaded.rawset("_G", env);
		loaded.rawset(name(), libTable);
	}

	@Override
	public void install(Lib lib) {
		lib.preInstall(context, env);
		Table t = lib.toTable(context);
		if (t != null) {
			String name = lib.name();
			env.rawset(name, t);
			loaded.rawset(name, t);
		}
		lib.postInstall(context, env, t);
	}

	@Override
	public LuaFunction _require() {
		return require;
	}

	@Override
	public String _config() {
		return null;  // TODO
	}

	@Override
	public String _cpath() {
		return null;  // TODO
	}

	@Override
	public Table _loaded() {
		return loaded;
	}

	@Override
	public LuaFunction _loadlib() {
		return _loadlib;
	}

	@Override
	public String _path() {
		return null;  // TODO
	}

	@Override
	public Table _preload() {
		return preload;
	}

	@Override
	public Table _searchers() {
		Object o = libTable.rawget("searchers");
		return o instanceof Table ? (Table) o : null;
	}

	@Override
	public LuaFunction _searchpath() {
		return _searchpath;
	}

	private static class Require_SuspendedState {

		private final int state;
		private final String error;
		private final String modName;
		private final Table searchers;
		private final long idx;

		private Require_SuspendedState(int state, String error, String modName, Table searchers, long idx) {
			this.state = state;
			this.error = error;
			this.modName = modName;
			this.searchers = searchers;
			this.idx = idx;
		}

	}

	class Require extends AbstractLibFunction {

		@Override
		protected String name() {
			return "require";
		}

		@Override
		protected void invoke(ExecutionContext context, ArgumentIterator args) throws ResolvedControlThrowable {
			ByteString modName = args.nextString();

			Object mod = loaded.rawget(modName);

			if (mod != null) {
				// already loaded
				context.getReturnBuffer().setTo(mod);
			}
			else {
				// get package.searchers
				Table searchers = _searchers();
				if (searchers == null) {
					throw new IllegalStateException("'package.searchers' must be a table");
				}
				search(context, 0, "", modName, searchers, 1);
			}
		}

		private void search(ExecutionContext context, int state, String error, String modName, Table searchers, long idx)
				throws ResolvedControlThrowable {

			final LuaFunction loader;
			final Object origin;

			loop:
			while (true) {
				try {
					switch (state) {
						case 0:
							Object o = searchers.rawget(idx++);
							if (o == null) {
								// reached the end of the list
								throw new LuaRuntimeException("module '" + modName + "' not found:" + error);
							}
							state = 1;
							Dispatch.call(context, o, modName);

						case 1:
							Object result = context.getReturnBuffer().get0();
							if (result instanceof LuaFunction) {
								// found it
								loader = (LuaFunction) result;
								origin = context.getReturnBuffer().get1();

								break loop;
							}
							else {
								// not a loader

								// append error string
								String s = Conversions.stringValueOf(result);
								if (s != null) {
									error += s;
								}

								state = 0;  // continue with the next iteration
								break;
							}

						default:
							throw new IllegalStateException("Invalid state: " + state);
					}
				}
				catch (UnresolvedControlThrowable ct) {
					throw ct.resolve(this, new Require_SuspendedState(state, error, modName, searchers, idx));
				}
			}

			load(context, modName, loader, origin);
		}

		private void load(ExecutionContext context, String modName, LuaFunction loader, Object origin)
				throws ResolvedControlThrowable {

			try {
				Dispatch.call(context, loader, modName, origin);
			}
			catch (UnresolvedControlThrowable ct) {
				throw ct.resolve(this, modName);
			}

			resumeLoad(context, modName);
		}

		private void resumeLoad(ExecutionContext context, String modName) {
			Object loadResult = context.getReturnBuffer().get0();
			Object requireResult = loadResult != null ? loadResult : true;

			loaded.rawset(modName, requireResult);
			context.getReturnBuffer().setTo(requireResult);
		}

		@Override
		public void resume(ExecutionContext context, Object suspendedState) throws ResolvedControlThrowable {
			if (suspendedState instanceof Require_SuspendedState) {
				Require_SuspendedState ss = (Require_SuspendedState) suspendedState;
				search(context, ss.state, ss.error, ss.modName, ss.searchers, ss.idx);
			}
			else {
				resumeLoad(context, (String) suspendedState);
			}
		}

	}

	static class PreloadSearcher extends AbstractLibFunction {

		private final Table preload;

		PreloadSearcher(Table preload) {
			this.preload = Objects.requireNonNull(preload);
		}

		@Override
		protected String name() {
			return "(preload searcher)";
		}

		@Override
		protected void invoke(ExecutionContext context, ArgumentIterator args) throws ResolvedControlThrowable {
			String modName = args.nextString();

			Object entry = preload.rawget(modName);

			if (entry != null) {
				context.getReturnBuffer().setTo(entry);
			}
			else {
				String error = "\n\tno field package.preload['" + modName + "']";
				context.getReturnBuffer().setTo(error);
			}
		}

	}

	/**
	 * An abstract searcher function that uses a {@link ServiceLoader} to discover
	 * loader services.
	 *
	 * @param <T>  the type of the loader service
	 */
	static abstract class AbstractServiceLoaderSearcher<T> extends AbstractLibFunction {

		private final Class<T> serviceClass;
		private final ServiceLoader<T> serviceLoader;

		protected AbstractServiceLoaderSearcher(Class<T> serviceClass, ClassLoader classLoader) {
			this.serviceClass = Objects.requireNonNull(serviceClass);
			this.serviceLoader = ServiceLoader.load(serviceClass, classLoader);
		}

		@Override
		protected String name() {
			return "(" + serviceClass.getName() + " ServiceLoader searcher)";
		}

		private LuaFunction findLoader(String modName) {
			try {
				for (T service : serviceLoader) {
					if (matches(modName, service)) {
						LuaFunction loader = getLoader(service);
						if (loader != null) {
							return loader;
						}
					}
				}
			}
			catch (ServiceConfigurationError error) {
				// TODO: maybe we should just let the VM crash?
				throw new LuaRuntimeException(error);
			}

			// not found
			return null;
		}

		/**
		 * Returns {@code} true if the given service {@code service} provides a module with
		 * the name {@code moduleName}.
		 *
		 * @param moduleName  module name
		 * @param service  a service to be examined
		 *
		 * @return  {@code true} if the {@code service} provides a module with the name
		 *          {@code moduleName}
		 */
		protected abstract boolean matches(String moduleName, T service);

		/**
		 * Returns the loader provided by a given service.
		 *
		 * <p>May return {@code null} to indicate that {@code service} does not provide
		 * a loader.</p>
		 *
		 * @param service  the service to get the loader from
		 * @return  the loader function
		 */
		protected abstract LuaFunction getLoader(T service);

		@Override
		protected void invoke(ExecutionContext context, ArgumentIterator args) throws ResolvedControlThrowable {
			String modName = args.nextString();

			LuaFunction loader = findLoader(modName);

			if (loader != null) {
				context.getReturnBuffer().setTo(loader);
			}
			else {
				String error = "\n\tno " + serviceClass.getName() + " for '" + modName + "'";
				context.getReturnBuffer().setTo(error);
			}

		}

	}

	static class LoaderProviderServiceLoaderSearcher extends AbstractServiceLoaderSearcher<LoaderProvider> {

		private final RuntimeEnvironment runtimeEnvironment;
		private final Table env;

		public LoaderProviderServiceLoaderSearcher(RuntimeEnvironment runtimeEnvironment, Table env, ClassLoader classLoader) {
			super(LoaderProvider.class, classLoader);
			this.runtimeEnvironment = Objects.requireNonNull(runtimeEnvironment);
			this.env = Objects.requireNonNull(env);
		}

		@Override
		protected boolean matches(String modName, LoaderProvider service) {
			return service.name().equals(modName);
		}

		@Override
		protected LuaFunction getLoader(LoaderProvider service) {
			return service.newLoader(runtimeEnvironment, env);
		}

	}

}<|MERGE_RESOLUTION|>--- conflicted
+++ resolved
@@ -16,12 +16,9 @@
 
 package net.sandius.rembulan.lib.impl;
 
-<<<<<<< HEAD
+import net.sandius.rembulan.ByteString;
 import net.sandius.rembulan.Conversions;
 import net.sandius.rembulan.LuaRuntimeException;
-=======
-import net.sandius.rembulan.ByteString;
->>>>>>> faff8f33
 import net.sandius.rembulan.StateContext;
 import net.sandius.rembulan.Table;
 import net.sandius.rembulan.TableFactory;
@@ -175,12 +172,12 @@
 	private static class Require_SuspendedState {
 
 		private final int state;
-		private final String error;
-		private final String modName;
+		private final ByteString error;
+		private final ByteString modName;
 		private final Table searchers;
 		private final long idx;
 
-		private Require_SuspendedState(int state, String error, String modName, Table searchers, long idx) {
+		private Require_SuspendedState(int state, ByteString error, ByteString modName, Table searchers, long idx) {
 			this.state = state;
 			this.error = error;
 			this.modName = modName;
@@ -213,11 +210,11 @@
 				if (searchers == null) {
 					throw new IllegalStateException("'package.searchers' must be a table");
 				}
-				search(context, 0, "", modName, searchers, 1);
-			}
-		}
-
-		private void search(ExecutionContext context, int state, String error, String modName, Table searchers, long idx)
+				search(context, 0, ByteString.empty(), modName, searchers, 1);
+			}
+		}
+
+		private void search(ExecutionContext context, int state, ByteString error, ByteString modName, Table searchers, long idx)
 				throws ResolvedControlThrowable {
 
 			final LuaFunction loader;
@@ -249,9 +246,9 @@
 								// not a loader
 
 								// append error string
-								String s = Conversions.stringValueOf(result);
+								ByteString s = Conversions.stringValueOf(result);
 								if (s != null) {
-									error += s;
+									error = error.concat(s);
 								}
 
 								state = 0;  // continue with the next iteration
@@ -270,7 +267,7 @@
 			load(context, modName, loader, origin);
 		}
 
-		private void load(ExecutionContext context, String modName, LuaFunction loader, Object origin)
+		private void load(ExecutionContext context, ByteString modName, LuaFunction loader, Object origin)
 				throws ResolvedControlThrowable {
 
 			try {
@@ -283,7 +280,7 @@
 			resumeLoad(context, modName);
 		}
 
-		private void resumeLoad(ExecutionContext context, String modName) {
+		private void resumeLoad(ExecutionContext context, ByteString modName) {
 			Object loadResult = context.getReturnBuffer().get0();
 			Object requireResult = loadResult != null ? loadResult : true;
 
@@ -298,7 +295,7 @@
 				search(context, ss.state, ss.error, ss.modName, ss.searchers, ss.idx);
 			}
 			else {
-				resumeLoad(context, (String) suspendedState);
+				resumeLoad(context, (ByteString) suspendedState);
 			}
 		}
 
@@ -319,7 +316,7 @@
 
 		@Override
 		protected void invoke(ExecutionContext context, ArgumentIterator args) throws ResolvedControlThrowable {
-			String modName = args.nextString();
+			ByteString modName = args.nextString();
 
 			Object entry = preload.rawget(modName);
 
@@ -400,9 +397,9 @@
 
 		@Override
 		protected void invoke(ExecutionContext context, ArgumentIterator args) throws ResolvedControlThrowable {
-			String modName = args.nextString();
-
-			LuaFunction loader = findLoader(modName);
+			ByteString modName = args.nextString();
+
+			LuaFunction loader = findLoader(modName.toString());
 
 			if (loader != null) {
 				context.getReturnBuffer().setTo(loader);
